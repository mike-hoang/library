--- conflicted
+++ resolved
@@ -3,11 +3,8 @@
 import (
 	"fmt"
 
-<<<<<<< HEAD
+	"github.com/redhat-developer/devfile-parser/pkg/devfile/parser"
 	devfileParser "github.com/redhat-developer/devfile-parser/pkg/devfile/parser"
-=======
-	parser "github.com/redhat-developer/devfile-parser/pkg/devfile/parser"
->>>>>>> d84bd0dd
 )
 
 type DevfileObject struct {
@@ -15,10 +12,7 @@
 }
 
 func main() {
-<<<<<<< HEAD
-
-	var devfile devfileParser.DevfileObj
-	devfile, err := devfileParser.ParseAndValidate("devfile.yaml")
+	devfile, err := ParseDevfile("devfile.yaml")
 	if err != nil {
 		fmt.Println(err)
 	} else {
@@ -28,24 +22,12 @@
 			}
 		}
 	}
-=======
-	d, _ := ParseDevfile("devfile.yaml")
 
-	for _, comp := range d.Data.GetAliasedComponents() {
-		if comp.Dockerfile != nil {
-			fmt.Println(comp.Dockerfile.DockerfileLocation)
-		}
-	}
-}
-
-func newDevfileObject() *DevfileObject {
-	return &DevfileObject{}
 }
 
 func ParseDevfile(devfileLocation string) (devfileoj parser.DevfileObj, err error) {
->>>>>>> d84bd0dd
 
-	devfileObject := newDevfileObject()
-	devfileObject.devfileObj, err = parser.ParseAndValidate(devfileLocation)
-	return devfileObject.devfileObj, err
+	var devfile devfileParser.DevfileObj
+	devfile, err := devfileParser.ParseAndValidate(devfileLocation)
+	return devfile, err
 }